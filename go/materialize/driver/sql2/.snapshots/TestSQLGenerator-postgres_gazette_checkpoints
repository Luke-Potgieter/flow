--- conflicted
+++ resolved
@@ -3,15 +3,9 @@
 	-- The id of the consumer shard. Note that a single collection may have multiple consumer shards materializing it, and each will have a separate checkpoint.
 	shard_fqn TEXT NOT NULL,
 	-- This nonce is used to uniquely identify unique process assignments of a shard and prevent them from conflicting.
-<<<<<<< HEAD
-	"fence" BIGINT NOT NULL,
+	fence BIGINT NOT NULL,
 	-- Checkpoint of the Flow consumer shard, encoded as base64 protobuf.
-	"checkpoint" TEXT,
-=======
-	fence BIGINT NOT NULL,
-	-- Opaque checkpoint of the Flow consumer shard
-	checkpoint BYTEA,
->>>>>>> 2c83d96e
+	checkpoint TEXT,
 
 	PRIMARY KEY(shard_fqn)
 );
