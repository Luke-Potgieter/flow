use super::Error;
use crate::Id;

use agent_sql::publications::{ExpandedRow, SpecRow};
use agent_sql::{Capability, CatalogType};
use anyhow::Context;
use itertools::Itertools;
use serde_json::value::RawValue;
use sqlx::types::Uuid;
use std::collections::BTreeMap;

// resolve_specifications returns the definitive set of specifications which
// are changing in this publication. It obtains sufficient locks to ensure
// that raced publications to returned specifications are serialized with
// this publication.
pub async fn resolve_specifications(
    draft_id: Id,
    pub_id: Id,
    user_id: Uuid,
    txn: &mut sqlx::Transaction<'_, sqlx::Postgres>,
) -> anyhow::Result<Vec<SpecRow>> {
    // Attempt to create a row in live_specs for each of our draft_specs.
    // This allows us next inner-join over draft and live spec rows.
    // Inner join (vs a left-join) is required for "for update" semantics.
    //
    // We're intentionally running with read-committed isolation, and that
    // means a concurrent transaction may have committed a new row to live_specs
    // which technically isn't serializable with this transaction...
    // but we don't much care. Postgres will silently skip it under
    // "on conflict .. do nothing" semantics, and we'll lock the new row next.
    //
    // See: https://www.postgresql.org/docs/14/transaction-iso.html#XACT-READ-COMMITTED
    let rows = agent_sql::publications::insert_new_live_specs(draft_id, pub_id, txn)
        .await
        .context("inserting new live_specs")?;

    tracing::debug!(rows, "inserted new live_specs");

    // Fetch all of the draft's patches, along with their (now locked) live specifications.
    // This query is where we determine "before" and "after" states for each specification,
    // and determine exactly what changed.
    //
    // "for update" tells postgres that access to these rows should be serially sequenced,
    // meaning the user can't change a draft_spec out from underfoot, and a live_spec also
    // can't be silently changed. In both cases a concurrent update will block on our locks.
    //
    // It's possible that the user adds a new draft_spec at any time -- even between our last
    // statement and this one. Thus the result-set of this inner join is the final determiner
    // of what's "in" this publication, and what's not. Anything we don't pick up here will
    // be left behind as a draft_spec, and this is the reason we don't delete the draft
    // itself within this transaction.
    let mut spec_rows = agent_sql::publications::resolve_spec_rows(draft_id, user_id, txn)
        .await
        .context("selecting joined draft & live specs")?;

    // The query may return live specifications that the user is not
    // authorized to know anything about. Tweak such rows to appear
    // as if the spec is being created.
    for row in &mut spec_rows {
        if row.user_capability.is_none() {
            row.last_build_id = pub_id;
            row.last_pub_id = pub_id;
            row.live_spec = None;
            row.live_spec_id = row.draft_spec_id;
            row.live_type = None;
            row.spec_capabilities.0 = Vec::new();
        }
    }

    Ok(spec_rows)
}

// expanded_specifications returns additional specifications which should be
// included in this publication's build. These specifications are not changed
// by the publication and are read with read-committed transaction semantics,
// but (if not a dry-run) we do re-activate each specification within the
// data-plane with the outcome of this publication's build.
pub async fn expanded_specifications(
    spec_rows: &[SpecRow],
    txn: &mut sqlx::Transaction<'_, sqlx::Postgres>,
) -> anyhow::Result<Vec<ExpandedRow>> {
    // We seed expansion with the set of live specifications
    // (that the user must be authorized to administer).
    let seed_ids: Vec<Id> = spec_rows
        .iter()
        .map(|r| {
            assert!(matches!(r.user_capability, Some(Capability::Admin)));
            r.live_spec_id
        })
        .collect();

    let expanded_rows = agent_sql::publications::resolve_expanded_rows(seed_ids, txn)
        .await
        .context("selecting expanded specs")?;

    Ok(expanded_rows)
}

pub async fn insert_errors(
    draft_id: Id,
    errors: Vec<Error>,
    txn: &mut sqlx::Transaction<'_, sqlx::Postgres>,
) -> anyhow::Result<()> {
    for err in errors {
        agent_sql::publications::insert_error(
            draft_id,
            err.scope.unwrap_or(err.catalog_name),
            err.detail,
            txn,
        )
        .await
        .context("inserting error")?;
    }
    Ok(())
}

pub fn extend_catalog<'a>(
    catalog: &mut models::Catalog,
    it: impl Iterator<Item = (CatalogType, &'a str, &'a RawValue)>,
) -> Vec<Error> {
    let mut errors = Vec::new();

    for (catalog_type, catalog_name, spec) in it {
        let mut on_err = |detail| {
            errors.push(Error {
                catalog_name: catalog_name.to_string(),
                detail,
                ..Error::default()
            });
        };

        match catalog_type {
            CatalogType::Collection => match serde_json::from_str(spec.get()) {
                Ok(spec) => {
                    catalog
                        .collections
                        .insert(models::Collection::new(catalog_name), spec);
                }
                Err(err) => on_err(format!("invalid collection {catalog_name}: {err:?}")),
            },
            CatalogType::Capture => match serde_json::from_str(spec.get()) {
                Ok(spec) => {
                    catalog
                        .captures
                        .insert(models::Capture::new(catalog_name), spec);
                }
                Err(err) => on_err(format!("invalid capture {catalog_name}: {err:?}")),
            },
            CatalogType::Materialization => match serde_json::from_str(spec.get()) {
                Ok(spec) => {
                    catalog
                        .materializations
                        .insert(models::Materialization::new(catalog_name), spec);
                }
                Err(err) => on_err(format!("invalid materialization {catalog_name}: {err:?}")),
            },
            CatalogType::Test => match serde_json::from_str(spec.get()) {
                Ok(spec) => {
                    catalog.tests.insert(models::Test::new(catalog_name), spec);
                }
                Err(err) => on_err(format!("invalid test {catalog_name}: {err:?}")),
            },
        }
    }

    errors
}

pub fn validate_transition(
    draft: &models::Catalog,
    live: &models::Catalog,
    pub_id: Id,
    spec_rows: &[SpecRow],
) -> Vec<Error> {
    let mut errors = Vec::new();

    for spec_row @ SpecRow {
        catalog_name,
        draft_spec: _,
        draft_spec_id: _,
        draft_type,
        expect_pub_id,
        last_build_id: _,
        last_pub_id,
        live_spec: _,
        live_spec_id: _,
        live_type,
        spec_capabilities,
        user_capability,
    } in spec_rows
    {
        // Check that the user is authorized to change this spec.
        if !matches!(user_capability, Some(Capability::Admin)) {
            errors.push(Error {
                catalog_name: catalog_name.clone(),
                detail: format!("User is not authorized to create or change this catalog name"),
                ..Default::default()
            });
            // Continue because we'll otherwise produce superfluous auth errors
            // of referenced collections.
            continue;
        }
        // Check that the specification is authorized to its referants.
        let (reads_from, writes_to, _) = extract_spec_metadata(draft, spec_row);
        for source in reads_from.iter().flatten() {
            if !spec_capabilities.iter().any(|c| {
                source.starts_with(&c.object_role)
                    && matches!(
                        c.capability,
                        Capability::Read | Capability::Write | Capability::Admin
                    )
            }) {
                errors.push(Error {
                    catalog_name: catalog_name.clone(),
                    detail: format!(
                        "Specification is not read-authorized to '{source}'.\nAvailable grants are: {}",
                        serde_json::to_string_pretty(&spec_capabilities.0).unwrap(),
                    ),
                    ..Default::default()
                });
            }
        }
        for target in writes_to.iter().flatten() {
            if !spec_capabilities.iter().any(|c| {
                target.starts_with(&c.object_role)
                    && matches!(c.capability, Capability::Write | Capability::Admin)
            }) {
                errors.push(Error {
                    catalog_name: catalog_name.clone(),
                    detail: format!(
                        "Specification is not write-authorized to '{target}'.\nAvailable grants are: {}",
                        serde_json::to_string_pretty(&spec_capabilities.0).unwrap(),
                    ),
                    ..Default::default()
                });
            }
        }

        // If neither `live_type` nor `draft_type` is deleted, then they must agree.
        if matches!((live_type, draft_type), (Some(live_type), Some(draft_type)) if live_type != draft_type)
        {
            errors.push(Error {
                catalog_name: catalog_name.clone(),
                detail: format!(
                    "Draft has an incompatible {draft_type:?} vs current {live_type:?}",
                    draft_type = draft_type.as_ref().unwrap(),
                    live_type = live_type.as_ref().unwrap(),
                ),
                ..Default::default()
            });
        }

        match expect_pub_id {
            Some(id) if id.is_zero() && *last_pub_id == pub_id => {
                // The spec is expected to be created, and it is.
            }
            Some(id) if id.is_zero() => {
                errors.push(Error {
                    catalog_name: catalog_name.clone(),
                    detail: format!(
                        "Publication expected to create this specification, but it already exists from publication {last_pub_id}"
                    ),
                    ..Default::default()
                });
            }
            Some(id) if id == last_pub_id => {
                // The spec is expected to exist at |id|, and it does.
            }
            Some(id) => {
                errors.push(Error {
                    catalog_name: catalog_name.clone(),
                    detail: format!(
                        "Draft expects a last publication ID of {id}, but it's now {last_pub_id}"
                    ),
                    ..Default::default()
                });
            }
            None => {
                // No constraint.
            }
        };

        // Verify that the live specification has not existed and then been deleted in the past.
        // TODO(johnny): remove once we introduce data plane pet-names.
        if live_type.is_none() && draft_type.is_some() && *last_pub_id != pub_id {
            errors.push(Error {
                    catalog_name: catalog_name.clone(),
                    detail: format!(
                        "A specification with this name previously existed and then was deleted. At present Flow does not allow for re-creation with this same name."
                    ),
                    ..Default::default()
                });
        }
    }

    for eob in draft
        .collections
        .iter()
        .merge_join_by(live.collections.iter(), |(n1, _), (n2, _)| n1.cmp(n2))
    {
        let (catalog_name, draft, live) = match eob.both() {
            Some(((catalog_name, draft), (_, live))) => (catalog_name, draft, live),
            None => continue,
        };

        if !draft.key.iter().eq(live.key.iter()) {
            errors.push(Error {
                catalog_name: catalog_name.to_string(),
                detail: format!(
                    "Cannot change key of an established collection from {:?} to {:?}",
                    &live.key, &draft.key,
                ),
                ..Default::default()
            });
        }

        let partitions = |projections: &BTreeMap<models::Field, models::Projection>| {
            projections
                .iter()
                .filter_map(|(field, proj)| {
                    if matches!(
                        proj,
                        models::Projection::Extended {
                            partition: true,
                            ..
                        }
                    ) {
                        Some(field.to_string())
                    } else {
                        None
                    }
                })
                .collect::<Vec<_>>()
        };

        let draft_partitions = partitions(&draft.projections);
        let live_partitions = partitions(&live.projections);

        if draft_partitions != live_partitions {
            errors.push(Error {
                catalog_name: catalog_name.to_string(),
                detail: format!(
                    "Cannot change partitions of an established collection (from {live_partitions:?} to {draft_partitions:?})",
                ),
                ..Default::default()
            });
        }
    }

    errors
}

pub async fn apply_updates_for_row(
    catalog: &models::Catalog,
    detail: Option<&String>,
    pub_id: Id,
    spec_row: &SpecRow,
    user_id: Uuid,
    txn: &mut sqlx::Transaction<'_, sqlx::Postgres>,
) -> anyhow::Result<()> {
    let SpecRow {
        catalog_name,
        draft_spec,
        draft_spec_id,
        draft_type,
        expect_pub_id: _,
        last_build_id: _,
        last_pub_id: _,
        live_spec: _,
        live_spec_id,
        live_type,
        spec_capabilities: _,
        user_capability,
    } = spec_row;

    assert!(matches!(user_capability, Some(Capability::Admin)));

    agent_sql::publications::delete_draft_spec(*draft_spec_id, txn)
        .await
        .context("delete from draft_specs")?;

    // Clear out data-flow edges that we'll replace.
    match live_type {
        Some(live_type) => {
            agent_sql::publications::delete_stale_flow(*live_spec_id, *live_type, txn)
                .await
                .with_context(|| format!("delete stale {live_type:?} edges"))?;
        }
        None => {} // No-op.
    }

    agent_sql::publications::insert_publication_spec(
        *live_spec_id,
        pub_id,
        detail,
        draft_spec,
        draft_type,
        user_id,
        txn,
    )
    .await
    .context("insert into publication_specs")?;

    // Draft is an update of a live spec. The semantic insertion and deletion
    // cases are also an update: we previously created a `live_specs` rows for
    // the draft `catalog_name` in order to lock it. If the draft is a deletion,
    // that's marked as a DB NULL of `spec` and `spec_type`.

    let (reads_from, writes_to, image_parts) = extract_spec_metadata(catalog, spec_row);

    agent_sql::publications::update_published_live_spec(
        catalog_name,
        image_parts.as_ref().map(|p| &p.0),
        image_parts.as_ref().map(|p| &p.1),
        draft_spec,
        draft_type,
        *live_spec_id,
        pub_id,
        &reads_from,
        &writes_to,
        txn,
    )
    .await
    .context("update live_specs")?;

    agent_sql::publications::insert_live_spec_flows(
        *live_spec_id,
        draft_type,
        reads_from,
        writes_to,
        txn,
    )
    .await
    .context("insert live_spec_flow edges")?;

    Ok(())
}

fn extract_spec_metadata<'a>(
    catalog: &'a models::Catalog,
    spec_row: &'a SpecRow,
) -> (
    Option<Vec<&'a str>>,
    Option<Vec<&'a str>>,
    Option<(String, String)>,
) {
    let SpecRow {
        user_capability: _,
        spec_capabilities: _,
        catalog_name,
        draft_spec: _,
        draft_spec_id: _,
        draft_type,
        expect_pub_id: _,
        last_build_id: _,
        last_pub_id: _,
        live_spec: _,
        live_spec_id: _,
        live_type: _,
    } = spec_row;

    let mut reads_from = Vec::new();
    let mut writes_to = Vec::new();
    let mut image_parts = None;

    match *draft_type {
        Some(CatalogType::Capture) => {
            let key = models::Capture::new(catalog_name);
            let capture = catalog.captures.get(&key).unwrap();

            if let models::CaptureEndpoint::Connector(config) = &capture.endpoint {
                image_parts = Some(split_tag(&config.image));
            }
            for binding in &capture.bindings {
                writes_to.push(binding.target.as_ref());
            }
            writes_to.reserve(1);
        }
        Some(CatalogType::Collection) => {
            let key = models::Collection::new(catalog_name);
            let collection = catalog.collections.get(&key).unwrap();

            if let Some(derivation) = &collection.derivation {
                for (_, tdef) in &derivation.transform {
                    reads_from.push(tdef.source.name.as_ref());
                }
                reads_from.reserve(1);
            }
        }
        Some(CatalogType::Materialization) => {
            let key = models::Materialization::new(catalog_name);
            let materialization = catalog.materializations.get(&key).unwrap();

            // TODO(johnny): should we disallow sqlite? or remove sqlite altogether as an endpoint?
            if let models::MaterializationEndpoint::Connector(config) = &materialization.endpoint {
                image_parts = Some(split_tag(&config.image));
            }
            for binding in &materialization.bindings {
                reads_from.push(binding.source.as_ref());
            }
            reads_from.reserve(1);
        }
        Some(CatalogType::Test) => {
            let key = models::Test::new(catalog_name);
            let steps = catalog.tests.get(&key).unwrap();

            for step in steps {
                match step {
                    models::TestStep::Ingest(ingest) => writes_to.push(ingest.collection.as_ref()),
                    models::TestStep::Verify(verify) => reads_from.push(verify.collection.as_ref()),
                }
            }
            writes_to.reserve(1);
            reads_from.reserve(1);
        }
        None => {} // No-op.
    }

    for v in [&mut reads_from, &mut writes_to] {
        v.sort();
        v.dedup();
    }

    (
        if reads_from.capacity() != 0 {
            Some(reads_from)
        } else {
            None
        },
        if writes_to.capacity() != 0 {
            Some(writes_to)
        } else {
            None
        },
        image_parts,
    )
}

fn split_tag(image_full: &str) -> (String, String) {
    let mut image = image_full.to_string();

    if let Some(pivot) = image.find("@sha256:").or_else(|| image.find(":")) {
        let tag = image.split_off(pivot);
        (image, tag)
    } else {
        (image, String::new())
    }
}

#[cfg(test)]
mod test {

    use crate::publications::JobStatus;

    use super::super::PublishHandler;
    use agent_sql::Id;
    use reqwest::Url;
<<<<<<< HEAD
=======
    use serde::Deserialize;
    use serde_json::Value;
>>>>>>> 5b816de4
    use sqlx::{Connection, Postgres, Transaction};

    // Squelch warnings about struct fields never being read.
    // They actually are read by insta when snapshotting.
    #[allow(dead_code)]
<<<<<<< HEAD
=======
    #[derive(Debug, Deserialize)]
    struct LiveSpec {
        catalog_name: String,
        connector_image_name: Option<String>,
        connector_image_tag: Option<String>,
        reads_from: Option<Vec<String>>,
        writes_to: Option<Vec<String>>,
        spec: Option<Value>,
        spec_type: Option<String>,
    }
    #[allow(dead_code)]
>>>>>>> 5b816de4
    #[derive(Debug)]
    struct ScenarioResult {
        draft_id: Id,
        status: JobStatus,
        errors: Vec<String>,
<<<<<<< HEAD
=======
        live_specs: Vec<LiveSpec>,
>>>>>>> 5b816de4
    }

    const FIXED_DATABASE_URL: &str = "postgresql://postgres:postgres@localhost:5432/postgres";

<<<<<<< HEAD
    const CLEANUP: &str = include_str!("test_resources/cleanup.sql");

    async fn scenario_snapshot<'c>(
        scenario: &str,
        mut txn: Transaction<'c, Postgres>,
    ) -> Vec<ScenarioResult> {
        sqlx::query(CLEANUP).execute(&mut txn).await.unwrap();
        sqlx::query(scenario).execute(&mut txn).await.unwrap();

=======
    async fn execute_publications(txn: &mut Transaction<'_, Postgres>) -> Vec<ScenarioResult> {
>>>>>>> 5b816de4
        let bs_url: Url = "http://example.com".parse().unwrap();

        let (logs_tx, mut logs_rx) = tokio::sync::mpsc::channel(8192);

        // Just in case anything gets through
        logs_rx.close();

        let mut handler = PublishHandler::new("", &bs_url, &bs_url, "", &bs_url, &logs_tx);

        let mut results: Vec<ScenarioResult> = vec![];

<<<<<<< HEAD
        while let Some(row) = agent_sql::publications::dequeue(&mut txn).await.unwrap() {
            let mut sub_tx = txn.begin().await.unwrap();
            let row_draft_id = row.draft_id.clone();
            let (id, status) = handler.process(row, &mut sub_tx, true).await.unwrap();

            let errors = sqlx::query!(
                r#"
            select draft_id as "draft_id: Id", scope, detail
            from draft_errors
            where draft_errors.draft_id = $1::flowid;"#,
                row_draft_id as Id
            )
            .fetch_all(&mut sub_tx)
            .await
            .unwrap();

            let formatted_errors: Vec<String> = errors.into_iter().map(|e| e.detail).collect();

            results.push(ScenarioResult {
                draft_id: row_draft_id,
                status: status.clone(),
                errors: formatted_errors,
            });

            agent_sql::publications::resolve(id, &status, &mut sub_tx)
                .await
                .unwrap();
            sub_tx.commit().await.unwrap();
=======
        while let Some(row) = agent_sql::publications::dequeue(&mut *txn).await.unwrap() {
            let row_draft_id = row.draft_id.clone();
            let (pub_id, status) = handler.process(row, &mut *txn, true).await.unwrap();

            agent_sql::publications::resolve(pub_id, &status, &mut *txn)
                .await
                .unwrap();

            match status {
                JobStatus::Success => {
                    let specs = sqlx::query_as!(
                        LiveSpec,
                        r#"
                        select catalog_name as "catalog_name!",
                               connector_image_name,
                               connector_image_tag,
                               reads_from,
                               writes_to,
                               spec,
                               spec_type as "spec_type: String"
                        from live_specs
                        where live_specs.last_pub_id = $1::flowid;"#,
                        pub_id as Id
                    )
                    .fetch_all(&mut *txn)
                    .await
                    .unwrap();

                    results.push(ScenarioResult {
                        draft_id: row_draft_id,
                        status: JobStatus::Success,
                        errors: vec![],
                        live_specs: specs,
                    })
                }
                _ => {
                    let errors = sqlx::query!(
                        r#"
                select draft_id as "draft_id: Id", scope, detail
                from draft_errors
                where draft_errors.draft_id = $1::flowid;"#,
                        row_draft_id as Id
                    )
                    .fetch_all(&mut *txn)
                    .await
                    .unwrap();

                    let formatted_errors: Vec<String> =
                        errors.into_iter().map(|e| e.detail).collect();

                    results.push(ScenarioResult {
                        draft_id: row_draft_id,
                        status: status.clone(),
                        errors: formatted_errors,
                        live_specs: vec![],
                    });
                }
            };
>>>>>>> 5b816de4
        }

        results
    }

    #[tokio::test]
    async fn test_happy_path() {
        let mut conn = sqlx::postgres::PgConnection::connect(&FIXED_DATABASE_URL)
            .await
            .unwrap();
<<<<<<< HEAD
        let txn = conn.begin().await.unwrap();

        let results = scenario_snapshot(include_str!("test_resources/happy_path.sql"), txn).await;
=======
        let mut txn = conn.begin().await.unwrap();

        sqlx::query(r#"
            with p1 as (
              insert into auth.users (id) values
              ('43a18a3e-5a59-11ed-9b6a-0242ac120002')
            ),
            p2 as (
              insert into drafts (id, user_id) values
              ('1110000000000000', '43a18a3e-5a59-11ed-9b6a-0242ac120002')
            ),
            p3 as (
                insert into live_specs (id, catalog_name, spec, spec_type, last_build_id, last_pub_id) values
                ('1000000000000000', 'usageB/CollectionA', '{"schema": {},"key": ["foo"]}'::json, 'collection', 'bbbbbbbbbbbbbbbb', 'bbbbbbbbbbbbbbbb')
            ),
            p4 as (
              insert into draft_specs (id, draft_id, catalog_name, spec, spec_type) values
              (
                '1111000000000000',
                '1110000000000000',
                'usageB/DerivationA',
                '{
                    "schema": {},
                    "key": ["foo"],
                    "derivation": {
                        "transform":{
                            "key": {
                                "source": {
                                    "name": "usageB/CollectionA"
                                }
                            }
                        }
                    }
                }'::json,
                'collection'
              )
            ),
            p5 as (
              insert into publications (id, job_status, user_id, draft_id) values
              ('1111100000000000', '{"type": "queued"}'::json, '43a18a3e-5a59-11ed-9b6a-0242ac120002', '1110000000000000')
            ),
            p6 as (
              insert into role_grants (subject_role, object_role, capability) values
              ('usageB/', 'usageB/', 'admin')
            ),
            p7 as (
              insert into user_grants (user_id, object_role, capability) values
              ('43a18a3e-5a59-11ed-9b6a-0242ac120002', 'usageB/', 'admin')
            )
            select 1;
        "#).execute(&mut txn).await.unwrap();

        let results = execute_publications(&mut txn).await;
>>>>>>> 5b816de4

        insta::assert_debug_snapshot!(results, @r#"
        [
            ScenarioResult {
                draft_id: 1110000000000000,
                status: Success,
                errors: [],
<<<<<<< HEAD
=======
                live_specs: [
                    LiveSpec {
                        catalog_name: "usageB/DerivationA",
                        connector_image_name: None,
                        connector_image_tag: None,
                        reads_from: Some(
                            [
                                "usageB/CollectionA",
                            ],
                        ),
                        writes_to: None,
                        spec: Some(
                            Object {
                                "derivation": Object {
                                    "transform": Object {
                                        "key": Object {
                                            "source": Object {
                                                "name": String("usageB/CollectionA"),
                                            },
                                        },
                                    },
                                },
                                "key": Array [
                                    String("foo"),
                                ],
                                "schema": Object {},
                            },
                        ),
                        spec_type: Some(
                            "collection",
                        ),
                    },
                ],
>>>>>>> 5b816de4
            },
        ]
        "#);
    }
}<|MERGE_RESOLUTION|>--- conflicted
+++ resolved
@@ -555,18 +555,13 @@
     use super::super::PublishHandler;
     use agent_sql::Id;
     use reqwest::Url;
-<<<<<<< HEAD
-=======
     use serde::Deserialize;
     use serde_json::Value;
->>>>>>> 5b816de4
     use sqlx::{Connection, Postgres, Transaction};
 
     // Squelch warnings about struct fields never being read.
     // They actually are read by insta when snapshotting.
     #[allow(dead_code)]
-<<<<<<< HEAD
-=======
     #[derive(Debug, Deserialize)]
     struct LiveSpec {
         catalog_name: String,
@@ -578,33 +573,17 @@
         spec_type: Option<String>,
     }
     #[allow(dead_code)]
->>>>>>> 5b816de4
     #[derive(Debug)]
     struct ScenarioResult {
         draft_id: Id,
         status: JobStatus,
         errors: Vec<String>,
-<<<<<<< HEAD
-=======
         live_specs: Vec<LiveSpec>,
->>>>>>> 5b816de4
     }
 
     const FIXED_DATABASE_URL: &str = "postgresql://postgres:postgres@localhost:5432/postgres";
 
-<<<<<<< HEAD
-    const CLEANUP: &str = include_str!("test_resources/cleanup.sql");
-
-    async fn scenario_snapshot<'c>(
-        scenario: &str,
-        mut txn: Transaction<'c, Postgres>,
-    ) -> Vec<ScenarioResult> {
-        sqlx::query(CLEANUP).execute(&mut txn).await.unwrap();
-        sqlx::query(scenario).execute(&mut txn).await.unwrap();
-
-=======
     async fn execute_publications(txn: &mut Transaction<'_, Postgres>) -> Vec<ScenarioResult> {
->>>>>>> 5b816de4
         let bs_url: Url = "http://example.com".parse().unwrap();
 
         let (logs_tx, mut logs_rx) = tokio::sync::mpsc::channel(8192);
@@ -616,36 +595,6 @@
 
         let mut results: Vec<ScenarioResult> = vec![];
 
-<<<<<<< HEAD
-        while let Some(row) = agent_sql::publications::dequeue(&mut txn).await.unwrap() {
-            let mut sub_tx = txn.begin().await.unwrap();
-            let row_draft_id = row.draft_id.clone();
-            let (id, status) = handler.process(row, &mut sub_tx, true).await.unwrap();
-
-            let errors = sqlx::query!(
-                r#"
-            select draft_id as "draft_id: Id", scope, detail
-            from draft_errors
-            where draft_errors.draft_id = $1::flowid;"#,
-                row_draft_id as Id
-            )
-            .fetch_all(&mut sub_tx)
-            .await
-            .unwrap();
-
-            let formatted_errors: Vec<String> = errors.into_iter().map(|e| e.detail).collect();
-
-            results.push(ScenarioResult {
-                draft_id: row_draft_id,
-                status: status.clone(),
-                errors: formatted_errors,
-            });
-
-            agent_sql::publications::resolve(id, &status, &mut sub_tx)
-                .await
-                .unwrap();
-            sub_tx.commit().await.unwrap();
-=======
         while let Some(row) = agent_sql::publications::dequeue(&mut *txn).await.unwrap() {
             let row_draft_id = row.draft_id.clone();
             let (pub_id, status) = handler.process(row, &mut *txn, true).await.unwrap();
@@ -704,7 +653,6 @@
                     });
                 }
             };
->>>>>>> 5b816de4
         }
 
         results
@@ -715,65 +663,14 @@
         let mut conn = sqlx::postgres::PgConnection::connect(&FIXED_DATABASE_URL)
             .await
             .unwrap();
-<<<<<<< HEAD
-        let txn = conn.begin().await.unwrap();
-
-        let results = scenario_snapshot(include_str!("test_resources/happy_path.sql"), txn).await;
-=======
         let mut txn = conn.begin().await.unwrap();
 
-        sqlx::query(r#"
-            with p1 as (
-              insert into auth.users (id) values
-              ('43a18a3e-5a59-11ed-9b6a-0242ac120002')
-            ),
-            p2 as (
-              insert into drafts (id, user_id) values
-              ('1110000000000000', '43a18a3e-5a59-11ed-9b6a-0242ac120002')
-            ),
-            p3 as (
-                insert into live_specs (id, catalog_name, spec, spec_type, last_build_id, last_pub_id) values
-                ('1000000000000000', 'usageB/CollectionA', '{"schema": {},"key": ["foo"]}'::json, 'collection', 'bbbbbbbbbbbbbbbb', 'bbbbbbbbbbbbbbbb')
-            ),
-            p4 as (
-              insert into draft_specs (id, draft_id, catalog_name, spec, spec_type) values
-              (
-                '1111000000000000',
-                '1110000000000000',
-                'usageB/DerivationA',
-                '{
-                    "schema": {},
-                    "key": ["foo"],
-                    "derivation": {
-                        "transform":{
-                            "key": {
-                                "source": {
-                                    "name": "usageB/CollectionA"
-                                }
-                            }
-                        }
-                    }
-                }'::json,
-                'collection'
-              )
-            ),
-            p5 as (
-              insert into publications (id, job_status, user_id, draft_id) values
-              ('1111100000000000', '{"type": "queued"}'::json, '43a18a3e-5a59-11ed-9b6a-0242ac120002', '1110000000000000')
-            ),
-            p6 as (
-              insert into role_grants (subject_role, object_role, capability) values
-              ('usageB/', 'usageB/', 'admin')
-            ),
-            p7 as (
-              insert into user_grants (user_id, object_role, capability) values
-              ('43a18a3e-5a59-11ed-9b6a-0242ac120002', 'usageB/', 'admin')
-            )
-            select 1;
-        "#).execute(&mut txn).await.unwrap();
+        sqlx::query(include_str!("test_resources/happy_path.sql"))
+            .execute(&mut txn)
+            .await
+            .unwrap();
 
         let results = execute_publications(&mut txn).await;
->>>>>>> 5b816de4
 
         insta::assert_debug_snapshot!(results, @r#"
         [
@@ -781,8 +678,6 @@
                 draft_id: 1110000000000000,
                 status: Success,
                 errors: [],
-<<<<<<< HEAD
-=======
                 live_specs: [
                     LiveSpec {
                         catalog_name: "usageB/DerivationA",
@@ -816,7 +711,6 @@
                         ),
                     },
                 ],
->>>>>>> 5b816de4
             },
         ]
         "#);
